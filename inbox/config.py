import errno
import os
import yaml

# TODO[mike]: This should be removed once we've updated python to 2.7.9
# This tells urllib3 to use pyopenssl, which has the latest tls protocols and is
# more secure than the default python ssl module in python 2.7.4
import urllib3.contrib.pyopenssl
urllib3.contrib.pyopenssl.inject_into_urllib3()
<<<<<<< HEAD
=======
urllib3.disable_warnings()
>>>>>>> 82493b30

# TODO[mike]: This shold be removed once we've updated our base OS. openssl 1.0.1 doesn't support cross-signed certs
# https://github.com/certifi/python-certifi/issues/26#issuecomment-138322515
import certifi
os.environ["REQUESTS_CA_BUNDLE"] = certifi.old_where()


__all__ = ['config']


class ConfigError(Exception):

    def __init__(self, error=None, help=None):
        self.error = error or ''
        self.help = help or \
            'Run `sudo cp etc/config-dev.json /etc/inboxapp/config.json` and '\
            'retry.'

    def __str__(self):
        return '{0} {1}'.format(self.error, self.help)


class Configuration(dict):

    def __init__(self, *args, **kwargs):
        dict.__init__(self, *args, **kwargs)

    def get_required(self, key):
        if key not in self:
            raise ConfigError('Missing config value for {0}.'.format(key))

        return self[key]


def _update_config_from_env(config):
    """
    Update a config dictionary from configuration files specified in the
    environment.

    The environment variable `INBOX_CFG_PATH` contains a list of .json or .yml
    paths separated by colons.  The files are read in reverse order, so that
    the settings specified in the leftmost configuration files take precedence.
    (This is to emulate the behavior of the unix PATH variable, but the current
    implementation always reads all config files.)

    The following paths will always be appended:

    If `INBOX_ENV` is 'prod':
      /etc/inboxapp/secrets.yml:/etc/inboxapp/config.json

    If `INBOX_ENV` is 'test':
      {srcdir}/etc/secrets-test.yml:{srcdir}/etc/config-test.yml

    If `INBOX_ENV` is 'dev':
      {srcdir}/etc/secrets-dev.yml:{srcdir}/etc/config-dev.yml

    Missing files in the path will be ignored.

    """
    srcdir = os.path.join(os.path.dirname(os.path.realpath(__file__)), '..')

    if 'INBOX_ENV' in os.environ:
        assert os.environ['INBOX_ENV'] in ('dev', 'test', 'staging', 'prod'), \
            "INBOX_ENV must be either 'dev', 'test', staging, or 'prod'"
        env = os.environ['INBOX_ENV']
    else:
        env = 'prod'

    if env in ['prod', 'staging']:
        base_cfg_path = [
            '/etc/inboxapp/secrets.yml',
            '/etc/inboxapp/config.json',
        ]
    else:
        v = {'env': env, 'srcdir': srcdir}
        base_cfg_path = [
            '{srcdir}/etc/secrets-{env}.yml'.format(**v),
            '{srcdir}/etc/config-{env}.json'.format(**v),
        ]

    if 'INBOX_CFG_PATH' in os.environ:
        cfg_path = os.environ.get('INBOX_CFG_PATH', '').split(os.path.pathsep)
        cfg_path = list(p.strip() for p in cfg_path if p.strip())
    else:
        cfg_path = []

    path = cfg_path + base_cfg_path

    for filename in reversed(path):
        try:
            f = open(filename)
        except (IOError, OSError) as e:
            if e.errno != errno.ENOENT:
                raise
        else:
            with f:
                # this also parses json, which is a subset of yaml
                config.update(yaml.safe_load(f))


def _get_local_feature_flags(config):
    if os.environ.get('FEATURE_FLAGS') is not None:
        flags = os.environ.get('FEATURE_FLAGS').split()
    else:
        flags = config.get('FEATURE_FLAGS', '').split()
    config['FEATURE_FLAGS'] = flags


def _get_process_name(config):
    if os.environ.get('PROCESS_NAME') is not None:
        config['PROCESS_NAME'] = os.environ.get("PROCESS_NAME")

config = Configuration()
_update_config_from_env(config)
_get_local_feature_flags(config)
_get_process_name(config)<|MERGE_RESOLUTION|>--- conflicted
+++ resolved
@@ -7,10 +7,7 @@
 # more secure than the default python ssl module in python 2.7.4
 import urllib3.contrib.pyopenssl
 urllib3.contrib.pyopenssl.inject_into_urllib3()
-<<<<<<< HEAD
-=======
 urllib3.disable_warnings()
->>>>>>> 82493b30
 
 # TODO[mike]: This shold be removed once we've updated our base OS. openssl 1.0.1 doesn't support cross-signed certs
 # https://github.com/certifi/python-certifi/issues/26#issuecomment-138322515
